# ReactiveCocoa
ReactiveCocoa (RAC) is an Objective-C framework for [Functional Reactive
Programming][]. It provides APIs for **composing and transforming streams of
values**.

## Getting Started
RAC uses some submodules. Once you've cloned the repository, be sure to run `git
submodule update --recursive --init` to pull them all down.
<<<<<<< HEAD

## Functional Reactive Programming
Functional Reactive Programming (FRP) is a programming paradigm for writing
software that reacts to change.

FRP is built on the abstraction of values over time. Rather than capturing
a value at a particular time, FRP provides signals that capture the past,
present, and future value. These signals can be reasoned about, chained,
composed, and reacted to.

By combining signals, software can be written declaratively, without the need
for code that continually observes and updates values. A text field can be
directly set to always show the current timestamp, for example, instead of using
additional code that watches the clock and updates the text field every second.

Signals can also represent asynchronous operations, much like [futures and
promises][]. This greatly simplifies asynchronous software, including networking
code.

One of the major advantages of FRP is that it provides a single, unified
approach to dealing with different types of reactive, asynchronous behaviors.

Here are some resources for learning more about FRP:

* [What is FRP? - Elm Language](http://elm-lang.org/learn/What-is-FRP.elm)
* [What is Functional Reactive Programming - Stack Overflow](http://stackoverflow.com/questions/1028250/what-is-functional-reactive-programming/1030631#1030631)

## FRP with ReactiveCocoa
Signals in ReactiveCocoa (RAC) are represented using `RACSignal`. Signals are
streams of values that can be observed and transformed.

Applications that are built with RAC use signals to propagate changes. It works
much like KVO, but with blocks instead of overriding
`-observeValueForKeyPath:ofObject:change:context:`.

Here's a simple example:
=======

To add RAC to your application:

 1. Add the ReactiveCocoa repository as a submodule of your application's
    repository.
 1. Drag and drop `ReactiveCocoaFramework/ReactiveCocoa.xcodeproj` into your
    application's Xcode project or workspace.
 1. On the "Build Phases" tab of your application target, add RAC to the "Link
    Binary With Libraries" phase.
    * **On iOS**, add `libReactiveCocoa-iOS.a`.
    * **On OS X**, add `ReactiveCocoa.framework`. RAC must also be added to any
      "Copy Frameworks" build phase. If you don't already have one, simply add
      a "Copy Files" build phase and target the "Frameworks" destination.
 1. **If you added RAC to a project (not a workspace)**, you will also need to
    add the appropriate RAC target to the "Target Dependencies" of your
    application.

If you would prefer to use [CocoaPods](http://cocoapods.org), there are some
[ReactiveCocoa
podspecs](https://github.com/CocoaPods/Specs/tree/master/ReactiveCocoa) that
have been generously contributed by third parties.

To see a project already set up with RAC, check out the
[Mac](https://github.com/ReactiveCocoa/GHAPIDemo) or
[iOS](https://github.com/ReactiveCocoa/RACiOSDemo) demos.
>>>>>>> 2e0a9e67

```objc
// When self.username changes, log the new name to the console.
//
// RACAble(self.username) creates a new RACSignal that sends a new value
// whenever the username changes. -subscribeNext: will execute the block
// whenever the signal sends a value.
[RACAble(self.username) subscribeNext:^(NSString *newName) {
    NSLog(@"%@", newName);
}];
```

But unlike KVO notifications, signals can be chained together and operated on:

```objc
// Only log names that start with "j".
//
// -filter returns a new RACSignal that only sends a new value when its block
// returns YES.
[[RACAble(self.username)
   filter:^(NSString *newName) {
       return [newName hasPrefix:@"j"];
   }]
   subscribeNext:^(NSString *newName) {
       NSLog(@"%@", newName);
   }];
```

Signals can also be used to derive state, which is a key component of FRP.
Instead of observing properties and setting other properties in response to the
new values, RAC makes it possible to express properties in terms of signals and
operations:

```objc
// Create a one-way binding so that self.createEnabled will be
// true whenever self.password and self.passwordConfirmation
// are equal.
//
// RAC() is a macro that makes the binding look nicer.
// 
// +combineLatest:reduce: takes an array of signals, executes the block with the
// latest value from each signal whenever any of them changes, and returns a new
// RACSignal that sends the return value of that block as values.
RAC(self.createEnabled) = [RACSignal 
    combineLatest:@[ RACAble(self.password), RACAble(self.passwordConfirmation) ] 
    reduce:^(NSString *password, NSString *passwordConfirm) {
        return @([passwordConfirm isEqualToString:password]);
    }];
```

Signals can be built on any stream of values over time, not just KVO. For
example, they can also represent button presses:

```objc
// Log a message whenever the button is pressed.
//
// RACCommand is a RACSignal subclass that represents UI actions.
//
// -rac_command is an addition to NSButton. The button will send itself on that
// command whenever it's pressed.
self.button.rac_command = [RACCommand command];
[self.button.rac_command subscribeNext:^(id _) {
    NSLog(@"button was pressed!");
}];
```

Or asynchronous network operations:

```objc
// Hook up a "Log in" button to log in over the network and log a message when
// it was successful.
//
// loginCommand does the actual work of logging in. loginResult sends a value
// whenever the async work is done.
self.loginCommand = [RACAsyncCommand command];

// This block will execute whenever the login command sends a value.
//
// -sequenceMany: will return a signal that represents the combination of all
// the signals returned from this block. In this case, the login result will
// send a value whenever a login attempt sends a value, completes, or errors
// out.
self.loginResult  = [self.loginCommand sequenceMany:^{
    // The hypothetical -logIn method returns a signal that sends a value when
    // the network request finishes.
    //
    // -materialize wraps up values, completions, and errors in RACEvents so errors won't
    // close the login result signal.
    return [[client logIn] materialize];
}];

[[self.loginResult 
    // Filter out everything but successful logins.
    filter:^(RACEvent *x) {
        return x.eventType == RACEventTypeCompleted;
    }]
    subscribeNext:^(id _) {
        NSLog(@"Logged in successfully!");
    }];

// Execute the login command when the button is pressed
self.loginButton.rac_command = self.loginCommand;
```

Signals can also represent timers, other UI events, or anything else that
changes over time.

Using signals for asynchronous operations makes it possible to build up more
complex behavior by chaining and transforming those signals. Work can easily be
trigged after a group of operations completes:

```objc
// Perform 2 network operations and log a message to the console when they are
// both completed.
//
// +merge: takes an array of signals and returns a new RACSignal that passes
// through the values of all of the signals and completes when all of the
// signals complete.
//
// -subscribeCompleted: will execute the block when the signal completes.
[[RACSignal 
    merge:@[ [client fetchUserRepos], [client fetchOrgRepos] ]] 
    subscribeCompleted:^{
        NSLog(@"They're both done!");
    }];
```

Signals can be chained to sequentially execute asynchronous operations, instead
of nesting callbacks with blocks. This is similar to how [futures and promises][]
are usually used:

```objc
// Log in the user, then load any cached messages, then fetch the remaining
// messages from the server. After that's all done, log a message to the
// console.
//
// The hypothetical -logInUser methods returns a signal that completes after
// logging in.
//
// -flattenMap: will execute its block whenever the signal sends a value, and
// return a new RACSignal that merges all of the signals returned from the block
// into a single signal.
[[[[client 
    logInUser] 
    flattenMap:^(User *user) {
        // Return a signal that loads cached messages for the user.
        return [client loadCachedMessagesForUser:user];
    }]
    flattenMap:^(NSArray *messages) {
        // Return a signal that fetches any remaining messages.
        return [client fetchMessagesAfterMessage:messages.lastObject];
    }]
    subscribeCompleted:^{
        NSLog(@"Fetched all messages.");
    }];
```

RAC even makes it easy to bind to the result of an asynchronous operation:

```objc
// Create a one-way binding so that self.imageView.image will be set the user's
// avatar as soon as it's downloaded.
//
// The hypothetical -fetchUserWithUsername: method returns a signal which sends
// the user.
//
// -deliverOn: creates new signals that will do their work on other queues. In
// this example, it's used to move work to a background queue and then back to the main thread.
//
// -map: calls its block with each user that's fetched and returns a new
// RACSignal that sends values returned from the block.
RAC(self.imageView.image) = [[[[client 
    fetchUserWithUsername:@"joshaber"]
    deliverOn:[RACScheduler scheduler]]
    map:^(User *user) {
        // Download the avatar (this is done on a background queue).
        return [[NSImage alloc] initWithContentsOfURL:user.avatarURL];
    }]
    // Now the assignment will be done on the main thread.
    deliverOn:RACScheduler.mainThreadScheduler];
```

That demonstrates some of what RAC can do, but it doesn't demonstrate why RAC is
so powerful. It's hard to appreciate RAC from README-sized examples, but it
makes it possible to write code with less state, less boilerplate, better code
locality, and better expression of intent.

For more sample code, check out the [Mac][GHAPIDemo] or [iOS][RACiOSDemo] demos.
Additional information about RAC can be found in the [Documentation][] folder.

## Foundation Support
There are a number of categories that provide RAC-based bridges to standard
Foundation classes. They're not included as part of the framework proper in
order to keep the framework size down.

<<<<<<< HEAD
You can find them in [RACExtensions][]. To use them, simply add them directly to
your project as needed.
=======
You can find them in [RACExtensions](https://github.com/ReactiveCocoa/ReactiveCocoa/tree/master/RACExtensions). To use them, simply add them directly to your project as needed.
>>>>>>> 2e0a9e67

## License
ReactiveCocoa is available under the MIT License.

## More Info
ReactiveCocoa is based on .NET's [Reactive
Extensions](http://msdn.microsoft.com/en-us/data/gg577609) (Rx). Most of the
principles of Rx apply to RAC as well. There are some really good Rx resources
out there:

* [Reactive Extensions MSDN entry](http://msdn.microsoft.com/en-us/library/hh242985.aspx)
* [Reactive Extensions for .NET Introduction](http://leecampbell.blogspot.com/2010/08/reactive-extensions-for-net.html)
* [Rx - Channel 9 videos](http://channel9.msdn.com/tags/Rx/)
* [Reactive Extensions wiki](http://rxwiki.wikidot.com/)
* [101 Rx Samples](http://rxwiki.wikidot.com/101samples)
* [Programming Reactive Extensions and LINQ](http://www.amazon.com/Programming-Reactive-Extensions-Jesse-Liberty/dp/1430237473)

[Documentation]: Documentation
[Functional Reactive Programming]: http://en.wikipedia.org/wiki/Functional_reactive_programming
[futures and promises]: http://en.wikipedia.org/wiki/Futures_and_promises
[GHAPIDemo]:  https://github.com/ReactiveCocoa/GHAPIDemo
[RACiOSDemo]: https://github.com/ReactiveCocoa/RACiOSDemo
[RACExtensions]: RACExtensions<|MERGE_RESOLUTION|>--- conflicted
+++ resolved
@@ -4,46 +4,6 @@
 values**.
 
 ## Getting Started
-RAC uses some submodules. Once you've cloned the repository, be sure to run `git
-submodule update --recursive --init` to pull them all down.
-<<<<<<< HEAD
-
-## Functional Reactive Programming
-Functional Reactive Programming (FRP) is a programming paradigm for writing
-software that reacts to change.
-
-FRP is built on the abstraction of values over time. Rather than capturing
-a value at a particular time, FRP provides signals that capture the past,
-present, and future value. These signals can be reasoned about, chained,
-composed, and reacted to.
-
-By combining signals, software can be written declaratively, without the need
-for code that continually observes and updates values. A text field can be
-directly set to always show the current timestamp, for example, instead of using
-additional code that watches the clock and updates the text field every second.
-
-Signals can also represent asynchronous operations, much like [futures and
-promises][]. This greatly simplifies asynchronous software, including networking
-code.
-
-One of the major advantages of FRP is that it provides a single, unified
-approach to dealing with different types of reactive, asynchronous behaviors.
-
-Here are some resources for learning more about FRP:
-
-* [What is FRP? - Elm Language](http://elm-lang.org/learn/What-is-FRP.elm)
-* [What is Functional Reactive Programming - Stack Overflow](http://stackoverflow.com/questions/1028250/what-is-functional-reactive-programming/1030631#1030631)
-
-## FRP with ReactiveCocoa
-Signals in ReactiveCocoa (RAC) are represented using `RACSignal`. Signals are
-streams of values that can be observed and transformed.
-
-Applications that are built with RAC use signals to propagate changes. It works
-much like KVO, but with blocks instead of overriding
-`-observeValueForKeyPath:ofObject:change:context:`.
-
-Here's a simple example:
-=======
 
 To add RAC to your application:
 
@@ -66,10 +26,44 @@
 podspecs](https://github.com/CocoaPods/Specs/tree/master/ReactiveCocoa) that
 have been generously contributed by third parties.
 
-To see a project already set up with RAC, check out the
-[Mac](https://github.com/ReactiveCocoa/GHAPIDemo) or
-[iOS](https://github.com/ReactiveCocoa/RACiOSDemo) demos.
->>>>>>> 2e0a9e67
+To see a project already set up with RAC, check out the [Mac][GHAPIDemo] or
+[iOS][RACiOSDemo] demos.
+
+## Functional Reactive Programming
+Functional Reactive Programming (FRP) is a programming paradigm for writing
+software that reacts to change.
+
+FRP is built on the abstraction of values over time. Rather than capturing
+a value at a particular time, FRP provides signals that capture the past,
+present, and future value. These signals can be reasoned about, chained,
+composed, and reacted to.
+
+By combining signals, software can be written declaratively, without the need
+for code that continually observes and updates values. A text field can be
+directly set to always show the current timestamp, for example, instead of using
+additional code that watches the clock and updates the text field every second.
+
+Signals can also represent asynchronous operations, much like [futures and
+promises][]. This greatly simplifies asynchronous software, including networking
+code.
+
+One of the major advantages of FRP is that it provides a single, unified
+approach to dealing with different types of reactive, asynchronous behaviors.
+
+Here are some resources for learning more about FRP:
+
+* [What is FRP? - Elm Language](http://elm-lang.org/learn/What-is-FRP.elm)
+* [What is Functional Reactive Programming - Stack Overflow](http://stackoverflow.com/questions/1028250/what-is-functional-reactive-programming/1030631#1030631)
+
+## FRP with ReactiveCocoa
+Signals in ReactiveCocoa (RAC) are represented using `RACSignal`. Signals are
+streams of values that can be observed and transformed.
+
+Applications that are built with RAC use signals to propagate changes. It works
+much like KVO, but with blocks instead of overriding
+`-observeValueForKeyPath:ofObject:change:context:`.
+
+Here's a simple example:
 
 ```objc
 // When self.username changes, log the new name to the console.
@@ -265,12 +259,8 @@
 Foundation classes. They're not included as part of the framework proper in
 order to keep the framework size down.
 
-<<<<<<< HEAD
 You can find them in [RACExtensions][]. To use them, simply add them directly to
 your project as needed.
-=======
-You can find them in [RACExtensions](https://github.com/ReactiveCocoa/ReactiveCocoa/tree/master/RACExtensions). To use them, simply add them directly to your project as needed.
->>>>>>> 2e0a9e67
 
 ## License
 ReactiveCocoa is available under the MIT License.
