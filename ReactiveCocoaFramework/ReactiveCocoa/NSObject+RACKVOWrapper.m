--- conflicted
+++ resolved
@@ -19,11 +19,7 @@
 
 @implementation NSObject (RACKVOWrapper)
 
-<<<<<<< HEAD
-- (RACDisposable *)rac_observeKeyPath:(NSString *)keyPath options:(NSKeyValueObservingOptions)options block:(void (^)(id, NSDictionary *))block {
-=======
-- (RACDisposable *)rac_observeKeyPath:(NSString *)keyPath options:(NSKeyValueObservingOptions)options observer:(NSObject *)observer block:(void (^)(id, NSDictionary *, BOOL, BOOL))block {
->>>>>>> 9c9912f6
+- (RACDisposable *)rac_observeKeyPath:(NSString *)keyPath options:(NSKeyValueObservingOptions)options block:(void (^)(id, NSDictionary *, BOOL, BOOL))block {
 	NSCParameterAssert(block != nil);
 	NSCParameterAssert(keyPath.rac_keyPathComponents.count > 0);
 
@@ -44,29 +40,11 @@
 	};
 
 	[disposable addDisposable:firstComponentSerialDisposable];
-<<<<<<< HEAD
-
-	// Adds the callback block to the value's deallocation. Also adds the logic to
-	// clean up the callback to the firstComponentDisposable.
-	void (^addDeallocObserverToPropertyValue)(NSObject *, NSString *, NSObject *) = ^(NSObject *parent, NSString *propertyKey, NSObject *value) {
-		objc_property_t property = class_getProperty(object_getClass(parent), propertyKey.UTF8String);
-		if (property == NULL) {
-			// If we can't find an Objective-C property for this key, we assume
-			// that we don't need to observe its deallocation (thus matching
-			// vanilla KVO behavior).
-			//
-			// Even if we wanted to, there's not enough type information on
-			// ivars to figure out its memory management.
-			return;
-		}
-
-=======
-	
+
 	BOOL shouldAddDeallocObserver = NO;
 	
 	objc_property_t property = class_getProperty(object_getClass(self), keyPathHead.UTF8String);
 	if (property != NULL) {
->>>>>>> 9c9912f6
 		rac_propertyAttributes *attributes = rac_copyPropertyAttributes(property);
 		if (attributes != NULL) {
 			@onExit {
@@ -96,13 +74,6 @@
 	void (^addDeallocObserverToPropertyValue)(NSObject *) = ^(NSObject *value) {
 		if (!shouldAddDeallocObserver) return;
 
-		// If a key path value is the observer, commonly when a key path begins
-		// with "self", we prevent deallocation triggered callbacks for any such key
-		// path components. Thus, the observer's deallocation is not considered a
-		// change to the key path.
-		@strongify(observer);
-		if (value == observer) return;
-
 		NSDictionary *change = @{
 			NSKeyValueChangeKindKey: @(NSKeyValueChangeSetting),
 			NSKeyValueChangeNewKey: NSNull.null,
@@ -134,19 +105,7 @@
 	// handles changes to the value, callbacks to the initial value must be added
 	// separately.
 	NSKeyValueObservingOptions trampolineOptions = (options | NSKeyValueObservingOptionPrior) & ~NSKeyValueObservingOptionInitial;
-<<<<<<< HEAD
 	RACKVOTrampoline *trampoline = [[RACKVOTrampoline alloc] initWithTarget:self keyPath:keyPathHead options:trampolineOptions block:^(id trampolineTarget, NSDictionary *change) {
-		// Prepare the change dictionary by adding the RAC specific keys
-		{
-			NSMutableDictionary *newChange = [change mutableCopy];
-			newChange[RACKeyValueChangeCausedByDeallocationKey] = @NO;
-			newChange[RACKeyValueChangeAffectedOnlyLastComponentKey] = @(keyPathHasOneComponent);
-			change = newChange.copy;
-		}
-
-=======
-	RACKVOTrampoline *trampoline = [[RACKVOTrampoline alloc] initWithTarget:self observer:observer keyPath:keyPathHead options:trampolineOptions block:^(id trampolineTarget, id trampolineObserver, NSDictionary *change) {
->>>>>>> 9c9912f6
 		// If this is a prior notification, clean up all the callbacks added to the
 		// previous value and call the callback block. Everything else is deferred
 		// until after we get the notification after the change.
@@ -234,7 +193,7 @@
 
 @implementation NSObject (RACDeprecatedKVOWrapper)
 
-- (RACDisposable *)rac_observeKeyPath:(NSString *)keyPath options:(NSKeyValueObservingOptions)options observer:(NSObject *)observer block:(void (^)(id value, NSDictionary *change))block {
+- (RACDisposable *)rac_observeKeyPath:(NSString *)keyPath options:(NSKeyValueObservingOptions)options observer:(NSObject *)observer block:(void (^)(id value, NSDictionary *change, BOOL causedByDealloc, BOOL affectedOnlyLastComponent))block {
 	RACDisposable *disposable = [self rac_observeKeyPath:keyPath options:options block:block];
 
 	RACCompoundDisposable *observerDisposable = observer.rac_deallocDisposable;
