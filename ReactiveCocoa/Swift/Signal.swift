import LlamaKit

/// A push-driven stream that sends Events over time, parameterized by the type
/// of values being sent (`T`) and the type of error that can occur (`E`). If no
/// errors should be possible, NoError can be specified for `E`.
///
/// An observer of a Signal will see the exact same sequence of events as all
/// other observers. In other words, events will be sent to all observers at the
/// same time.
///
/// Signals are generally used to represent event streams that are already “in
/// progress,” like notifications, user input, etc. To represent streams that
/// must first be _started_, see the SignalProducer type.
///
/// Signals do not need to be retained. A Signal will be automatically kept
/// alive until the event stream has terminated.
public final class Signal<T, E: ErrorType> {
	public typealias Observer = SinkOf<Event<T, E>>

	private let lock = NSRecursiveLock()
	private var observers: Bag<Observer>? = Bag()

	/// Initializes a Signal that will immediately invoke the given generator,
	/// then forward events sent to the given observer.
	///
	/// The Signal will remain alive until a terminating event is sent to the
	/// observer, at which point the disposable returned from the closure will
	/// be disposed as well.
	public init(_ generator: Observer -> Disposable?) {
		lock.name = "org.reactivecocoa.ReactiveCocoa.Signal"

		let generatorDisposable = SerialDisposable()
		let sink = Observer { event in
			self.lock.lock()

			if let observers = self.observers {
				if event.isTerminating {
					// Disallow any further events (e.g., any triggered
					// recursively).
					self.observers = nil
				}

				for sink in observers {
					sink.put(event)
				}

				if event.isTerminating {
					// Dispose only after notifying observers, so disposal logic
					// is consistently the last thing to run.
					generatorDisposable.dispose()
				}
			}

			self.lock.unlock()
		}

		generatorDisposable.innerDisposable = generator(sink)
	}

	/// A Signal that never sends any events to its observers.
	public class var never: Signal {
		return self { _ in nil }
	}

	/// Creates a Signal that will be controlled by sending events to the given
	/// observer (sink).
	///
	/// The Signal will remain alive until a terminating event is sent to the
	/// observer.
	public class func pipe() -> (Signal, Observer) {
		var sink: Observer!
		let signal = self { innerSink in
			sink = innerSink
			return nil
		}

		return (signal, sink)
	}

	/// Observes the Signal by sending any future events to the given sink. If
	/// the Signal has already terminated, the sink will immediately receive an
	/// `Interrupted` event.
	///
	/// Returns a Disposable which can be used to disconnect the sink. Disposing
	/// of the Disposable will have no effect on the Signal itself.
	public func observe<S: SinkType where S.Element == Event<T, E>>(observer: S) -> Disposable? {
		let sink = Observer(observer)

		lock.lock()
		let token = self.observers?.insert(sink)
		lock.unlock()

		if let token = token {
			return ActionDisposable {
				self.lock.lock()
				self.observers?.removeValueForToken(token)
				self.lock.unlock()
			}
		} else {
			sink.put(.Interrupted)
			return nil
		}
	}

	/// Observes the Signal by invoking the given callbacks when events are
	/// received. If the Signal has already terminated, the `interrupted`
	/// callback will be invoked immediately.
	///
	/// Returns a Disposable which can be used to stop the invocation of the
	/// callbacks. Disposing of the Disposable will have no effect on the Signal
	/// itself.
	public func observe(next: T -> () = doNothing, error: E -> () = doNothing, completed: () -> () = doNothing, interrupted: () -> () = doNothing) -> Disposable? {
		return observe(Event.sink(next: next, error: error, completed: completed, interrupted: interrupted))
	}
}

infix operator |> {
	associativity left

	// Bind tighter than assignment, but looser than everything else.
	precedence 95
}

/// Applies a Signal operator to a Signal.
///
/// Example:
///
/// 	intSignal
/// 	|> filter { num in num % 2 == 0 }
/// 	|> map(toString)
/// 	|> observe(next: { string in println(string) })
public func |> <T, E, X>(signal: Signal<T, E>, transform: Signal<T, E> -> X) -> X {
	return transform(signal)
}

/// Maps each value in the signal to a new value.
public func map<T, U, E>(transform: T -> U)(signal: Signal<T, E>) -> Signal<U, E> {
	return Signal { observer in
		return signal.observe(Signal.Observer { event in
			observer.put(event.map(transform))
		})
	}
}

/// Preserves only the values of the signal that pass the given predicate.
public func filter<T, E>(predicate: T -> Bool)(signal: Signal<T, E>) -> Signal<T, E> {
	return Signal { observer in
		return signal.observe(Signal.Observer { event in
			switch event {
			case let .Next(value):
				if predicate(value.unbox) {
					sendNext(observer, value.unbox)
				}

			default:
				observer.put(event)
			}
		})
	}
}

/// Returns a signal that will yield the first `count` values from the
/// input signal.
public func take<T, E>(count: Int)(signal: Signal<T, E>) -> Signal<T, E> {
	precondition(count >= 0)

	return Signal { observer in
		if count == 0 {
			sendCompleted(observer)
<<<<<<< HEAD

			return nil
		} else {
			var taken = 0

			return signal.observe(next: { value in
				if taken < count {
					taken++
					sendNext(observer, value)
				}

				if taken == count {
					sendCompleted(observer)
				}
				}, error: { error in
					sendError(observer, error)
				}, completed: {
					sendCompleted(observer)
			})
		}
=======
			return nil
		}

		var taken = 0

		return signal.observe(Signal.Observer { event in
			switch event {
			case let .Next(value):
				if taken < count {
					taken++
					sendNext(observer, value.unbox)
				}

				if taken == count {
					sendCompleted(observer)
				}

			default:
				observer.put(event)
			}
		})
>>>>>>> ba5678e7
	}
}

/// Returns a signal that will yield an array of values when `signal` completes.
public func collect<T, E>(signal: Signal<T, E>) -> Signal<[T], E> {
	return signal |> reduce([]) { $0 + [ $1 ] }
}

/// Forwards all events onto the given scheduler, instead of whichever
/// scheduler they originally arrived upon.
public func observeOn<T, E>(scheduler: SchedulerType)(signal: Signal<T, E>) -> Signal<T, E> {
	return Signal { observer in
		return signal.observe(SinkOf { event in
			scheduler.schedule {
				observer.put(event)
			}

			return
		})
	}
}

private class CombineLatestState<T> {
	var latestValue: T?
	var completed = false
}

private func observeWithStates<T, U, E>(signalState: CombineLatestState<T>, otherState: CombineLatestState<U>, lock: NSRecursiveLock, onBothNext: () -> (), onError: E -> (), onBothCompleted: () -> (), onInterrupted: () -> ())(signal: Signal<T, E>) -> Disposable? {
	return signal.observe(next: { value in
		lock.lock()

		signalState.latestValue = value
		if otherState.latestValue != nil {
			onBothNext()
		}

		lock.unlock()
	}, error: onError, completed: {
		lock.lock()

		signalState.completed = true
		if otherState.completed {
			onBothCompleted()
		}

		lock.unlock()
	}, interrupted: onInterrupted)
}

/// Combines the latest value of the receiver with the latest value from
/// the given signal.
///
/// The returned signal will not send a value until both inputs have sent
/// at least one value each. If either signal is interrupted, the returned signal
/// will also be interrupted.
public func combineLatestWith<T, U, E>(otherSignal: Signal<U, E>)(signal: Signal<T, E>) -> Signal<(T, U), E> {
	return Signal { observer in
		let lock = NSRecursiveLock()
		lock.name = "org.reactivecocoa.ReactiveCocoa.combineLatestWith"

		let signalState = CombineLatestState<T>()
		let otherState = CombineLatestState<U>()

		let onBothNext = { () -> () in
			let combined = (signalState.latestValue!, otherState.latestValue!)
			sendNext(observer, combined)
		}

		let onError = { sendError(observer, $0) }
		let onBothCompleted = { sendCompleted(observer) }
		let onInterrupted = { sendInterrupted(observer) }

		let signalDisposable = signal |> observeWithStates(signalState, otherState, lock, onBothNext, onError, onBothCompleted, onInterrupted)
		let otherDisposable = otherSignal |> observeWithStates(otherState, signalState, lock, onBothNext, onError, onBothCompleted, onInterrupted)

		return CompositeDisposable(ignoreNil([ signalDisposable, otherDisposable ]))
	}
}

/// Delays `Next` and `Completed` events by the given interval, forwarding
/// them on the given scheduler.
///
/// `Error` and `Interrupted` events are always scheduled immediately.
public func delay<T, E>(interval: NSTimeInterval, onScheduler scheduler: DateSchedulerType)(signal: Signal<T, E>) -> Signal<T, E> {
	precondition(interval >= 0)

	return Signal { observer in
		return signal.observe(SinkOf { event in
			switch event {
			case .Error, .Interrupted:
				scheduler.schedule {
					observer.put(event)
				}

			default:
				let date = scheduler.currentDate.dateByAddingTimeInterval(interval)
				scheduler.scheduleAfter(date) {
					observer.put(event)
				}
			}
		})
	}
}

/// Returns a signal that will skip the first `count` values, then forward
/// everything afterward.
public func skip<T, E>(count: Int)(signal: Signal<T, E>) -> Signal<T, E> {
	precondition(count >= 0)

	if (count == 0) {
		return signal
	}

	return Signal { observer in
		var skipped = 0

		return signal.observe(SinkOf { event in
			switch event {
			case let .Next(value):
				if skipped >= count {
					fallthrough
				} else {
					skipped++
				}

			default:
				observer.put(event)
			}
		})
	}
}

/// Treats all Events from the input signal as plain values, allowing them to be
/// manipulated just like any other value.
///
/// In other words, this brings Events “into the monad.”
public func materialize<T, E>(signal: Signal<T, E>) -> Signal<Event<T, E>, NoError> {
	return Signal { observer in
		return signal.observe(SinkOf { event in
			sendNext(observer, event)

			if event.isTerminating {
				sendCompleted(observer)
			}
		})
	}
}

/// The inverse of materialize(), this will translate a signal of `Event`
/// _values_ into a signal of those events themselves.
public func dematerialize<T, E>(signal: Signal<Event<T, E>, NoError>) -> Signal<T, E> {
	return Signal { observer in
		return signal.observe(SinkOf { event in
			switch event {
			case let .Next(innerEvent):
				observer.put(innerEvent.unbox)

			case .Error:
				fatalError()

			case .Completed:
				sendCompleted(observer)

			case .Interrupted:
				sendInterrupted(observer)
			}
		})
	}
}

private struct SampleState<T> {
	var latestValue: T? = nil
	var signalCompleted: Bool = false
	var samplerCompleted: Bool = false
}

/// Forwards the latest value from `signal` whenever `sampler` sends a Next
/// event.
///
/// If `sampler` fires before a value has been observed on `signal`, nothing
/// happens.
///
/// Returns a signal that will send values from `signal`, sampled (possibly
/// multiple times) by `sampler`, then complete once both input signals have
/// completed, or interrupt if either input signal is interrupted.
public func sampleOn<T, E>(sampler: Signal<(), NoError>)(signal: Signal<T, E>) -> Signal<T, E> {
	return Signal { observer in
		let state = Atomic(SampleState<T>())

		let signalDisposable = signal.observe(next: { value in
			state.modify { (var st) in
				st.latestValue = value
				return st
			}

			return
		}, error: { error in
			sendError(observer, error)
		}, completed: {
			let oldState = state.modify { (var st) in
				st.signalCompleted = true
				return st
			}

			if oldState.samplerCompleted {
				sendCompleted(observer)
			}
		}, interrupted: {
			sendInterrupted(observer)
		})

		let samplerDisposable = sampler.observe(next: { _ in
			if let value = state.value.latestValue {
				sendNext(observer, value)
			}
		}, completed: {
			let oldState = state.modify { (var st) in
				st.samplerCompleted = true
				return st
			}

			if oldState.signalCompleted {
				sendCompleted(observer)
			}
		}, interrupted: {
			sendInterrupted(observer)
		})

		return CompositeDisposable(ignoreNil([ signalDisposable, samplerDisposable ]))
	}
}

/// Forwards events from `signal` until `trigger` sends a Next or Completed
/// event, at which point the returned signal will complete.
public func takeUntil<T, E>(trigger: Signal<(), NoError>)(signal: Signal<T, E>) -> Signal<T, E> {
	return Signal { observer in
		let signalDisposable = signal.observe(observer)
		let triggerDisposable = trigger.observe(SinkOf { event in
			switch event {
			case .Next, .Completed:
				sendCompleted(observer)

			case .Error, .Interrupted:
				break
			}
		})

		return CompositeDisposable(ignoreNil([ signalDisposable, triggerDisposable ]))
	}
}

/// Forwards events from `signal` with history: values of the returned signal
/// are a tuple whose first member is the previous value and whose second member
/// is the current value. `initial` is supplied as the first member when `signal`
/// sends its first value.
public func combinePrevious<T, E>(initial: T)(signal: Signal<T, E>) -> Signal<(T, T), E> {
	return signal |> scan((initial, initial)) { previousCombinedValues, newValue in
		return (previousCombinedValues.1, newValue)
	}
}

/// Like `scan`, but sends only the final value and then immediately completes.
public func reduce<T, U, E>(initial: U, combine: (U, T) -> U)(signal: Signal<T, E>) -> Signal<U, E> {
	// We need to handle the special case in which `signal` sends no values.
	// We'll do that by sending `initial` on the output signal (before taking
	// the last value).
	let (scannedSignalWithInitialValue: Signal<U, E>, outputSignalObserver) = Signal.pipe()
	let outputSignal = scannedSignalWithInitialValue |> takeLast(1)

	// Now that we've got takeLast() listening to the piped signal, send that initial value.
	sendNext(outputSignalObserver, initial)

	// Pipe the scanned input signal into the output signal.
	signal |> scan(initial, combine) |> observe(outputSignalObserver)

	return outputSignal
}

/// Aggregates `signal`'s values into a single combined value. When `signal` emits
/// its first value, `combine` is invoked with `initial` as the first argument and
/// that emitted value as the second argument. The result is emitted from the
/// signal returned from `reduce`. That result is then passed to `combine` as the
/// first argument when the next value is emitted, and so on.
public func scan<T, U, E>(initial: U, combine: (U, T) -> U)(signal: Signal<T, E>) -> Signal<U, E> {
	return Signal { observer in
		var accumulator = initial

		return signal.observe(Signal.Observer { event in
			observer.put(event.map { value in
				accumulator = combine(accumulator, value)
				return accumulator
			})
		})
	}
}

/// Forwards only those values from `signal` which are not duplicates of the
/// immedately preceding value. The first value is always forwarded.
public func skipRepeats<T: Equatable, E>(signal: Signal<T, E>) -> Signal<T, E> {
	return signal |> skipRepeats { $0 == $1 }
}

/// Forwards only those values from `signal` which do not pass `isRepeat` with
/// respect to the previous value. The first value is always forwarded.
public func skipRepeats<T, E>(isRepeat: (T, T) -> Bool)(signal: Signal<T, E>) -> Signal<T, E> {
	return signal
		|> map { Optional($0) }
		|> combinePrevious(nil)
		|> filter {
			switch $0 {
			case let (.Some(a), .Some(b)) where isRepeat(a, b):
				return false
			default:
				return true
			}
		}
		|> map { $0.1! }
}

/// Does not forward any values from `signal` until `predicate` returns false,
/// at which point the returned signal behaves exactly like `signal`.
public func skipWhile<T, E>(predicate: T -> Bool)(signal: Signal<T, E>) -> Signal<T, E> {
	return Signal { observer in
		var shouldSkip = true

		return signal.observe(SinkOf { event in
			switch event {
			case let .Next(value):
				shouldSkip = shouldSkip && predicate(value.unbox)
				if !shouldSkip {
					fallthrough
				}

			default:
				observer.put(event)
			}
		})
	}
}

/// Forwards events from `signal` until `replacement` begins sending events.
///
/// Returns a signal which passes through `Next`, `Error`, and `Interrupted`
/// events from `signal` until `replacement` sends an event, at which point the
/// returned signal will send that event and switch to passing through events
/// from `replacement` instead, regardless of whether `signal` has sent events
/// already.
public func takeUntilReplacement<T, E>(replacement: Signal<T, E>)(signal: Signal<T, E>) -> Signal<T, E> {
	return Signal { observer in
		let signalDisposable = signal.observe(SinkOf { event in
			switch event {
			case .Completed:
				break

			case .Next, .Error, .Interrupted:
				observer.put(event)
			}
		})

		let replacementDisposable = replacement.observe(SinkOf { event in
			signalDisposable?.dispose()
			observer.put(event)
		})

		return CompositeDisposable(ignoreNil([ signalDisposable, replacementDisposable ]))
	}
}

/// Waits until `signal` completes and then forwards the final `count` values
/// on the returned signal.
public func takeLast<T, E>(count: Int)(signal: Signal<T, E>) -> Signal<T, E> {
	return Signal { observer in
		var buffer = [T]()
		buffer.reserveCapacity(count)

		return signal.observe(next: { value in
			// To avoid exceeding the reserved capacity of the buffer, we remove then add.
			// Remove elements until we have room to add one more.
			while (buffer.count + 1) > count {
				buffer.removeAtIndex(0)
			}

			buffer.append(value)
		}, error: { error in
			sendError(observer, error)
		}, completed: {
			for bufferedValue in buffer {
				sendNext(observer, bufferedValue)
			}

			sendCompleted(observer)
		}, interrupted: {
			sendInterrupted(observer)
		})
	}
}

/// Forwards any values from `signal` until `predicate` returns false,
/// at which point the returned signal will complete.
public func takeWhile<T, E>(predicate: T -> Bool)(signal: Signal<T, E>) -> Signal<T, E> {
	return Signal { observer in
		return signal.observe(SinkOf { event in
			switch event {
			case let .Next(value):
				if predicate(value.unbox) {
					fallthrough
				} else {
					sendCompleted(observer)
				}

			default:
				observer.put(event)
			}
		})
	}
}

private struct ZipState<T> {
	var values: [T] = []
	var completed = false

	var isFinished: Bool {
		return values.isEmpty && completed
	}
}

/// Zips elements of two signals into pairs. The elements of any Nth pair
/// are the Nth elements of the two input signals.
public func zipWith<T, U, E>(otherSignal: Signal<U, E>)(signal: Signal<T, E>) -> Signal<(T, U), E> {
	return Signal { observer in
		let initialStates: (ZipState<T>, ZipState<U>) = (ZipState(), ZipState())
		let states: Atomic<(ZipState<T>, ZipState<U>)> = Atomic(initialStates)

		let flush = { () -> () in
			var originalStates: (ZipState<T>, ZipState<U>)!
			states.modify { states in
				originalStates = states

				var updatedStates = states
				let extractCount = min(states.0.values.count, states.1.values.count)

				removeRange(&updatedStates.0.values, 0 ..< extractCount)
				removeRange(&updatedStates.1.values, 0 ..< extractCount)
				return updatedStates
			}

			while !originalStates.0.values.isEmpty && !originalStates.1.values.isEmpty {
				let left = originalStates.0.values.removeAtIndex(0)
				let right = originalStates.1.values.removeAtIndex(0)
				sendNext(observer, (left, right))
			}

			if originalStates.0.isFinished || originalStates.1.isFinished {
				sendCompleted(observer)
			}
		}

		let onError = { sendError(observer, $0) }
		let onInterrupted = { sendInterrupted(observer) }

		let signalDisposable = signal.observe(next: { value in
			states.modify { (var states) in
				states.0.values.append(value)
				return states
			}

			flush()
		}, error: onError, completed: {
			states.modify { (var states) in
				states.0.completed = true
				return states
			}

			flush()
		}, interrupted: onInterrupted)

		let otherDisposable = otherSignal.observe(next: { value in
			states.modify { (var states) in
				states.1.values.append(value)
				return states
			}

			flush()
		}, error: onError, completed: {
			states.modify { (var states) in
				states.1.completed = true
				return states
			}

			flush()
		}, interrupted: onInterrupted)

		return CompositeDisposable(ignoreNil([ signalDisposable, otherDisposable ]))
	}
}

/// Applies `operation` to values from `signal` with `Success`ful results
/// forwarded on the returned signal and `Failure`s sent as `Error` events.
public func try<T, E>(operation: T -> Result<(), E>)(signal: Signal<T, E>) -> Signal<T, E> {
	return signal |> tryMap { value in
		return operation(value).map {
			return value
		}
	}
}

/// Applies `operation` to values from `signal` with `Success`ful results mapped
/// on the returned signal and `Failure`s sent as `Error` events.
public func tryMap<T, U, E>(operation: T -> Result<U, E>)(signal: Signal<T, E>) -> Signal<U, E> {
	return Signal { observer in
		signal.observe(next: { value in
			switch operation(value) {
			case let .Success(val):
				sendNext(observer, val.unbox)

			case let .Failure(err):
				sendError(observer, err.unbox)
			}
		}, error: { error in
			sendError(observer, error)
		}, completed: {
			sendCompleted(observer)
		}, interrupted: {
			sendInterrupted(observer)
		})
	}
}

/// Combines the values of all the given signals, in the manner described by
/// `combineLatestWith`.
public func combineLatest<A, B, Error>(a: Signal<A, Error>, b: Signal<B, Error>) -> Signal<(A, B), Error> {
	return a |> combineLatestWith(b)
}

/// Combines the values of all the given signals, in the manner described by
/// `combineLatestWith`.
public func combineLatest<A, B, C, Error>(a: Signal<A, Error>, b: Signal<B, Error>, c: Signal<C, Error>) -> Signal<(A, B, C), Error> {
	return combineLatest(a, b)
		|> combineLatestWith(c)
		|> map(repack)
}

/// Combines the values of all the given signals, in the manner described by
/// `combineLatestWith`.
public func combineLatest<A, B, C, D, Error>(a: Signal<A, Error>, b: Signal<B, Error>, c: Signal<C, Error>, d: Signal<D, Error>) -> Signal<(A, B, C, D), Error> {
	return combineLatest(a, b, c)
		|> combineLatestWith(d)
		|> map(repack)
}

/// Combines the values of all the given signals, in the manner described by
/// `combineLatestWith`.
public func combineLatest<A, B, C, D, E, Error>(a: Signal<A, Error>, b: Signal<B, Error>, c: Signal<C, Error>, d: Signal<D, Error>, e: Signal<E, Error>) -> Signal<(A, B, C, D, E), Error> {
	return combineLatest(a, b, c, d)
		|> combineLatestWith(e)
		|> map(repack)
}

/// Combines the values of all the given signals, in the manner described by
/// `combineLatestWith`.
public func combineLatest<A, B, C, D, E, F, Error>(a: Signal<A, Error>, b: Signal<B, Error>, c: Signal<C, Error>, d: Signal<D, Error>, e: Signal<E, Error>, f: Signal<F, Error>) -> Signal<(A, B, C, D, E, F), Error> {
	return combineLatest(a, b, c, d, e)
		|> combineLatestWith(f)
		|> map(repack)
}

/// Combines the values of all the given signals, in the manner described by
/// `combineLatestWith`.
public func combineLatest<A, B, C, D, E, F, G, Error>(a: Signal<A, Error>, b: Signal<B, Error>, c: Signal<C, Error>, d: Signal<D, Error>, e: Signal<E, Error>, f: Signal<F, Error>, g: Signal<G, Error>) -> Signal<(A, B, C, D, E, F, G), Error> {
	return combineLatest(a, b, c, d, e, f)
		|> combineLatestWith(g)
		|> map(repack)
}

/// Combines the values of all the given signals, in the manner described by
/// `combineLatestWith`.
public func combineLatest<A, B, C, D, E, F, G, H, Error>(a: Signal<A, Error>, b: Signal<B, Error>, c: Signal<C, Error>, d: Signal<D, Error>, e: Signal<E, Error>, f: Signal<F, Error>, g: Signal<G, Error>, h: Signal<H, Error>) -> Signal<(A, B, C, D, E, F, G, H), Error> {
	return combineLatest(a, b, c, d, e, f, g)
		|> combineLatestWith(h)
		|> map(repack)
}

/// Combines the values of all the given signals, in the manner described by
/// `combineLatestWith`.
public func combineLatest<A, B, C, D, E, F, G, H, I, Error>(a: Signal<A, Error>, b: Signal<B, Error>, c: Signal<C, Error>, d: Signal<D, Error>, e: Signal<E, Error>, f: Signal<F, Error>, g: Signal<G, Error>, h: Signal<H, Error>, i: Signal<I, Error>) -> Signal<(A, B, C, D, E, F, G, H, I), Error> {
	return combineLatest(a, b, c, d, e, f, g, h)
		|> combineLatestWith(i)
		|> map(repack)
}

/// Combines the values of all the given signals, in the manner described by
/// `combineLatestWith`.
public func combineLatest<A, B, C, D, E, F, G, H, I, J, Error>(a: Signal<A, Error>, b: Signal<B, Error>, c: Signal<C, Error>, d: Signal<D, Error>, e: Signal<E, Error>, f: Signal<F, Error>, g: Signal<G, Error>, h: Signal<H, Error>, i: Signal<I, Error>, j: Signal<J, Error>) -> Signal<(A, B, C, D, E, F, G, H, I, J), Error> {
	return combineLatest(a, b, c, d, e, f, g, h, i)
		|> combineLatestWith(j)
		|> map(repack)
}

/// Zips the values of all the given signals, in the manner described by
/// `zipWith`.
public func zip<A, B, Error>(a: Signal<A, Error>, b: Signal<B, Error>) -> Signal<(A, B), Error> {
	return a |> zipWith(b)
}

/// Zips the values of all the given signals, in the manner described by
/// `zipWith`.
public func zip<A, B, C, Error>(a: Signal<A, Error>, b: Signal<B, Error>, c: Signal<C, Error>) -> Signal<(A, B, C), Error> {
	return zip(a, b)
		|> zipWith(c)
		|> map(repack)
}

/// Zips the values of all the given signals, in the manner described by
/// `zipWith`.
public func zip<A, B, C, D, Error>(a: Signal<A, Error>, b: Signal<B, Error>, c: Signal<C, Error>, d: Signal<D, Error>) -> Signal<(A, B, C, D), Error> {
	return zip(a, b, c)
		|> zipWith(d)
		|> map(repack)
}

/// Zips the values of all the given signals, in the manner described by
/// `zipWith`.
public func zip<A, B, C, D, E, Error>(a: Signal<A, Error>, b: Signal<B, Error>, c: Signal<C, Error>, d: Signal<D, Error>, e: Signal<E, Error>) -> Signal<(A, B, C, D, E), Error> {
	return zip(a, b, c, d)
		|> zipWith(e)
		|> map(repack)
}

/// Zips the values of all the given signals, in the manner described by
/// `zipWith`.
public func zip<A, B, C, D, E, F, Error>(a: Signal<A, Error>, b: Signal<B, Error>, c: Signal<C, Error>, d: Signal<D, Error>, e: Signal<E, Error>, f: Signal<F, Error>) -> Signal<(A, B, C, D, E, F), Error> {
	return zip(a, b, c, d, e)
		|> zipWith(f)
		|> map(repack)
}

/// Zips the values of all the given signals, in the manner described by
/// `zipWith`.
public func zip<A, B, C, D, E, F, G, Error>(a: Signal<A, Error>, b: Signal<B, Error>, c: Signal<C, Error>, d: Signal<D, Error>, e: Signal<E, Error>, f: Signal<F, Error>, g: Signal<G, Error>) -> Signal<(A, B, C, D, E, F, G), Error> {
	return zip(a, b, c, d, e, f)
		|> zipWith(g)
		|> map(repack)
}

/// Zips the values of all the given signals, in the manner described by
/// `zipWith`.
public func zip<A, B, C, D, E, F, G, H, Error>(a: Signal<A, Error>, b: Signal<B, Error>, c: Signal<C, Error>, d: Signal<D, Error>, e: Signal<E, Error>, f: Signal<F, Error>, g: Signal<G, Error>, h: Signal<H, Error>) -> Signal<(A, B, C, D, E, F, G, H), Error> {
	return zip(a, b, c, d, e, f, g)
		|> zipWith(h)
		|> map(repack)
}

/// Zips the values of all the given signals, in the manner described by
/// `zipWith`.
public func zip<A, B, C, D, E, F, G, H, I, Error>(a: Signal<A, Error>, b: Signal<B, Error>, c: Signal<C, Error>, d: Signal<D, Error>, e: Signal<E, Error>, f: Signal<F, Error>, g: Signal<G, Error>, h: Signal<H, Error>, i: Signal<I, Error>) -> Signal<(A, B, C, D, E, F, G, H, I), Error> {
	return zip(a, b, c, d, e, f, g, h)
		|> zipWith(i)
		|> map(repack)
}

/// Zips the values of all the given signals, in the manner described by
/// `zipWith`.
public func zip<A, B, C, D, E, F, G, H, I, J, Error>(a: Signal<A, Error>, b: Signal<B, Error>, c: Signal<C, Error>, d: Signal<D, Error>, e: Signal<E, Error>, f: Signal<F, Error>, g: Signal<G, Error>, h: Signal<H, Error>, i: Signal<I, Error>, j: Signal<J, Error>) -> Signal<(A, B, C, D, E, F, G, H, I, J), Error> {
	return zip(a, b, c, d, e, f, g, h, i)
		|> zipWith(j)
		|> map(repack)
}

/// Forwards events from `signal` until `interval`. Then if signal isn't completed yet,
/// errors with `error` on `scheduler`.
///
/// If the interval is 0, the timeout will be scheduled immediately. The signal
/// must complete synchronously (or on a faster scheduler) to avoid the timeout.
public func timeoutWithError<T, E>(error: E, afterInterval interval: NSTimeInterval, onScheduler scheduler: DateSchedulerType)(signal: Signal<T, E>) -> Signal<T, E> {
	precondition(interval >= 0)

	return Signal { observer in
		let date = scheduler.currentDate.dateByAddingTimeInterval(interval)
		let schedulerDisposable = scheduler.scheduleAfter(date) {
			sendError(observer, error)
		}

		let signalDisposable = signal.observe(observer)
		return CompositeDisposable(ignoreNil([ signalDisposable, schedulerDisposable ]))
	}
}

/*
TODO

public func throttle<T>(interval: NSTimeInterval, onScheduler scheduler: DateSchedulerType)(signal: Signal<T>) -> Signal<T>
*/

/// Promotes a signal that does not generate errors into one that can.
///
/// This does not actually cause errors to be generated for the given signal,
/// but makes it easier to combine with other signals that may error; for
/// example, with operators like `combineLatestWith`, `zipWith`, `join`, etc.
public func promoteErrors<T, E: ErrorType>(_: E.Type)(signal: Signal<T, NoError>) -> Signal<T, E> {
	return Signal { observer in
		return signal.observe(next: { value in
			sendNext(observer, value)
		}, completed: {
			sendCompleted(observer)
		})
	}
}

/// Signal.observe() as a free function, for easier use with |>.
public func observe<T, E, S: SinkType where S.Element == Event<T, E>>(sink: S)(signal: Signal<T, E>) -> Disposable? {
	return signal.observe(sink)
}

/// Signal.observe() as a free function, for easier use with |>.
public func observe<T, E>(next: T -> () = doNothing, error: E -> () = doNothing, completed: () -> () = doNothing, interrupted: () -> () = doNothing)(signal: Signal<T, E>) -> Disposable? {
	return signal.observe(next: next, error: error, completed: completed, interrupted: interrupted)
}<|MERGE_RESOLUTION|>--- conflicted
+++ resolved
@@ -167,28 +167,6 @@
 	return Signal { observer in
 		if count == 0 {
 			sendCompleted(observer)
-<<<<<<< HEAD
-
-			return nil
-		} else {
-			var taken = 0
-
-			return signal.observe(next: { value in
-				if taken < count {
-					taken++
-					sendNext(observer, value)
-				}
-
-				if taken == count {
-					sendCompleted(observer)
-				}
-				}, error: { error in
-					sendError(observer, error)
-				}, completed: {
-					sendCompleted(observer)
-			})
-		}
-=======
 			return nil
 		}
 
@@ -210,7 +188,6 @@
 				observer.put(event)
 			}
 		})
->>>>>>> ba5678e7
 	}
 }
 
