//
//  Action.swift
//  ReactiveCocoa
//
//  Created by Justin Spahr-Summers on 2014-07-01.
//  Copyright (c) 2014 GitHub. All rights reserved.
//

import LlamaKit

/// Represents an action that will perform side effects or a transformation when
/// executed with an input.
///
/// Actions must be executed serially. An attempt to execute the same action
/// multiple times concurrently will fail.
public final class Action<Input, Output> {
	private let executeClosure: Input -> ColdSignal<Output>
	private let valuesSink: SinkOf<Output>
	private let errorsSink: SinkOf<NSError>

	/// A signal of all values sent upon the signals returned from apply().
	public let values: HotSignal<Output>

	/// A signal of all errors (except `RACAction.ActionNotEnabled` errors) sent
	/// upon the signals returned from apply().
	public let errors: HotSignal<NSError>

	/// Whether the action is currently executing.
	///
	/// This signal will send the current value immediately (if the action is
	/// alive), and complete when the action has deinitialized.
	public var executing: ColdSignal<Bool> {
		return executingProperty.values
	}

	/// Whether the action is enabled.
	///
	/// This signal will send the current value immediately (if the action is
	/// alive), and complete when the action has deinitialized.
	public var enabled: ColdSignal<Bool> {
		return userEnabledProperty.values
			.combineLatestWith(executingProperty.values)
			.map(enabled)
	}

	// This queue serializes access to the properties below.
	//
	// Work which depends on consistent reads and writes of both properties
	// should be enqueued as a barrier block.
	//
	// If only one property is being used, the work can be enqueued as a normal
	// (non-barrier) block.
	private let propertyQueue = dispatch_queue_create("org.reactivecocoa.ReactiveCocoa.Action", DISPATCH_QUEUE_SERIAL)
	private let userEnabledProperty = ObservableProperty(false)
	private let executingProperty = ObservableProperty(false)

	/// Whether the action should be enabled when `userEnabledProperty` and
	/// `executingProperty` have the given values.
	private func enabled(#userEnabled: Bool, executing: Bool) -> Bool {
		return userEnabled && !executing
	}

	/// The file in which this action was defined, if known.
	internal let file: String?

	/// The function in which this action was defined, if known.
	internal let function: String?

	/// The line number upon which this action was defined, if known.
	internal let line: Int?

	/// Initializes an action that will be conditionally enabled, and create
	/// a ColdSignal for each execution.
	///
	/// Before `enabledIf` sends a value, the command will be disabled.
	public init(enabledIf: HotSignal<Bool>, _ execute: Input -> ColdSignal<Output>, file: String = __FILE__, line: Int = __LINE__, function: String = __FUNCTION__) {
		self.file = file
		self.line = line
		self.function = function

		(values, valuesSink) = HotSignal.pipe()
		(errors, errorsSink) = HotSignal.pipe()
		executeClosure = execute

		userEnabledProperty <~ enabledIf
	}

	/// Initializes an action that will always be enabled.
	public convenience init(_ execute: Input -> ColdSignal<Output>, file: String = __FILE__, line: Int = __LINE__, function: String = __FUNCTION__) {
		let (enabled, enabledSink) = HotSignal<Bool>.pipe()
		self.init(enabledIf: enabled, execute, file: file, line: line, function: function)

		enabledSink.put(true)
	}

	/// Creates a signal that will execute the action with the given input, then
	/// forward the results.
	///
	/// If the action is disabled when the returned signal is started, the
<<<<<<< HEAD
	/// returned signal will send an `NSError` corresponding to
	/// `RACError.ActionNotEnabled`, and nothing will be sent upon `values` or
	/// `errors`.
	public func apply(input: Input) -> ColdSignal<Output> {
=======
	/// signal will send an `NSError` corresponding to
	/// `RACError.ActionNotEnabled`, and no result will be sent along the action
	/// itself.
	public func execute(input: Input) -> ColdSignal<Output> {
>>>>>>> aa936f8d
		return ColdSignal<Output>.lazy {
			var startedExecuting = false

			dispatch_barrier_sync(self.propertyQueue) {
				if self.enabled(userEnabled: self.userEnabledProperty.value, executing: self.executingProperty.value) {
					self.executingProperty.value = true
					startedExecuting = true
				}
			}

<<<<<<< HEAD
			if !startedExecuting {
				return .error(RACError.ActionNotEnabled.error)
			}

			return self.executeClosure(input)
				.on(next: { value in
					self.valuesSink.put(value)
				}, error: { error in
					self.errorsSink.put(error)
				}, disposed: {
					// This doesn't need to be a barrier because properties are
					// themselves serialized, and this operation therefore won't
					// conflict with other read-only or write-only operations.
					//
					// We still need to use the queue for mutual exclusion with
					// the enabledness check above.
					dispatch_async(self.propertyQueue) {
						self.executingProperty.value = false
					}
				})
		}
=======
				return self.executeClosure(input)
					.deliverOn(self.scheduler)
					.on(started: {
						self._executing.value = true
					}, next: { value in
						self._values.put(value)
					}, error: { error in
						self._errors.put(error)
					}, disposed: {
						self._executing.value = false
					})
			}
			.evaluateOn(scheduler)
>>>>>>> aa936f8d
	}
}

extension Action: DebugPrintable {
	public var debugDescription: String {
		let function = self.function ?? ""
		let file = self.file ?? ""
		let line = self.line?.description ?? ""

		return "\(function).Action (\(file):\(line))"
	}
}<|MERGE_RESOLUTION|>--- conflicted
+++ resolved
@@ -97,17 +97,10 @@
 	/// forward the results.
 	///
 	/// If the action is disabled when the returned signal is started, the
-<<<<<<< HEAD
 	/// returned signal will send an `NSError` corresponding to
 	/// `RACError.ActionNotEnabled`, and nothing will be sent upon `values` or
 	/// `errors`.
 	public func apply(input: Input) -> ColdSignal<Output> {
-=======
-	/// signal will send an `NSError` corresponding to
-	/// `RACError.ActionNotEnabled`, and no result will be sent along the action
-	/// itself.
-	public func execute(input: Input) -> ColdSignal<Output> {
->>>>>>> aa936f8d
 		return ColdSignal<Output>.lazy {
 			var startedExecuting = false
 
@@ -118,7 +111,6 @@
 				}
 			}
 
-<<<<<<< HEAD
 			if !startedExecuting {
 				return .error(RACError.ActionNotEnabled.error)
 			}
@@ -140,21 +132,6 @@
 					}
 				})
 		}
-=======
-				return self.executeClosure(input)
-					.deliverOn(self.scheduler)
-					.on(started: {
-						self._executing.value = true
-					}, next: { value in
-						self._values.put(value)
-					}, error: { error in
-						self._errors.put(error)
-					}, disposed: {
-						self._executing.value = false
-					})
-			}
-			.evaluateOn(scheduler)
->>>>>>> aa936f8d
 	}
 }
 
