//
//  ObjectiveCBridging.swift
//  ReactiveCocoa
//
//  Created by Justin Spahr-Summers on 2014-07-02.
//  Copyright (c) 2014 GitHub, Inc. All rights reserved.
//

import Result

extension RACDisposable: Disposable {}
<<<<<<< HEAD
extension RACScheduler: DateSchedulerProtocol {
	public var currentDate: Date {
		return Date()
	}

	@discardableResult
	public func schedule(_ action: () -> Void) -> Disposable? {
=======

extension RACScheduler: DateSchedulerType {
	/// The current date, as determined by this scheduler.
	public var currentDate: NSDate {
		return NSDate()
	}

	/// Schedule an action for immediate execution.
	///
	/// - note: This method calls the Objective-C implementation of `schedule:`
	///         method.
	///
	/// - parameters:
	///   - action: Closure to perform.
	///
	/// - returns: Disposable that can be used to cancel the work before it
	///            begins.
	public func schedule(action: () -> Void) -> Disposable? {
>>>>>>> f214c9d5
		let disposable: RACDisposable = self.schedule(action) // Call the Objective-C implementation
		return disposable as Disposable?
	}

<<<<<<< HEAD
	@discardableResult
	public func schedule(after date: Date, action: () -> Void) -> Disposable? {
		return self.after(date, schedule: action)
	}

	@discardableResult
	public func schedule(after date: Date, interval: TimeInterval, leeway: TimeInterval, action: () -> Void) -> Disposable? {
		return self.after(date, repeatingEvery: interval, withLeeway: leeway, schedule: action)
=======
	/// Schedule an action for execution at or after the given date.
	///
	/// - parameters:
	///   - date: Starting date.
	///   - action: Closure to perform.
	///
	/// - returns: Optional disposable that can be used to cancel the work
	///            before it begins.
	public func scheduleAfter(date: NSDate, action: () -> Void) -> Disposable? {
		return self.after(date, schedule: action)
	}

	/// Schedule a recurring action at the given interval, beginning at the
	/// given start time.
	///
	/// - parameters:
	///   - date: Starting date.
	///   - repeatingEvery: Repetition interval.
	///   - withLeeway: Some delta for repetition.
	///   - action: Closure of the action to perform.
	///
	/// - returns: Optional `Disposable` that can be used to cancel the work
	///            before it begins.
	public func scheduleAfter(date: NSDate, repeatingEvery: NSTimeInterval, withLeeway: NSTimeInterval, action: () -> Void) -> Disposable? {
		return self.after(date, repeatingEvery: repeatingEvery, withLeeway: withLeeway, schedule: action)
>>>>>>> f214c9d5
	}
}

extension ImmediateScheduler {
	/// Create `RACScheduler` that performs actions instantly.
	///
	/// - returns: `RACScheduler` that instantly performs actions.
	public func toRACScheduler() -> RACScheduler {
		return RACScheduler.immediate()
	}
}

extension UIScheduler {
	/// Create `RACScheduler` for `UIScheduler`
	///
	/// - returns: `RACScheduler` instance that queues events on main thread.
	public func toRACScheduler() -> RACScheduler {
		return RACScheduler.mainThread()
	}
}

extension QueueScheduler {
	/// Create `RACScheduler` backed with own queue
	///
	/// - returns: Instance `RACScheduler` that queues events on
	///            `QueueScheduler`'s queue.
	public func toRACScheduler() -> RACScheduler {
		return RACTargetQueueScheduler(name: "org.reactivecocoa.ReactiveCocoa.QueueScheduler.toRACScheduler()", targetQueue: queue)
	}
}

private func defaultNSError(_ message: String, file: String, line: Int) -> NSError {
	return Result<(), NSError>.error(message, file: file, line: line)
}

extension RACSignal {
	/// Create a `SignalProducer` which will subscribe to the receiver once for
	/// each invocation of `start()`.
	///
	/// - parameters:
	///   - file: Current file name.
	///   - line: Current line in file.
	///
	/// - returns: Signal producer created from `self`.
	public func toSignalProducer(file: String = #file, line: Int = #line) -> SignalProducer<AnyObject?, NSError> {
		return SignalProducer { observer, disposable in
			let next = { obj in
				observer.sendNext(obj)
			}

			let failed = { nsError in
				observer.sendFailed(nsError ?? defaultNSError("Nil RACSignal error", file: file, line: line))
			}

			let completed = {
				observer.sendCompleted()
			}

			disposable += self.subscribeNext(next, error: failed, completed: completed)
		}
	}
}

<<<<<<< HEAD
// MARK: - toRACSignal

extension SignalProducerProtocol where Value: AnyObject {
	/// Creates a RACSignal that will start() the producer once for each
=======
extension SignalType {
	/// Turn each value into an Optional.
	private func optionalize() -> Signal<Value?, Error> {
		return signal.map(Optional.init)
	}
}

// MARK: - toRACSignal

extension SignalProducerType where Value: AnyObject {
	/// Create a `RACSignal` that will `start()` the producer once for each
>>>>>>> f214c9d5
	/// subscription.
	///
	/// - note: Any `Interrupted` events will be silently discarded.
	///
	/// - returns: `RACSignal` instantiated from `self`.
	public func toRACSignal() -> RACSignal {
		return self
			.lift { $0.optionalize() }
			.toRACSignal()
	}
}

<<<<<<< HEAD
extension SignalProducerProtocol where Value: OptionalProtocol, Value.Wrapped: AnyObject {
	/// Creates a RACSignal that will start() the producer once for each
=======
extension SignalProducerType where Value: OptionalType, Value.Wrapped: AnyObject {
	/// Create a `RACSignal` that will `start()` the producer once for each
>>>>>>> f214c9d5
	/// subscription.
	///
	/// - note: Any `Interrupted` events will be silently discarded.
	///
	/// - returns: `RACSignal` instantiated from `self`.
	public func toRACSignal() -> RACSignal {
		return self
			.mapError { $0 as NSError }
			.toRACSignal()
	}
}

<<<<<<< HEAD
extension SignalProducerProtocol where Value: AnyObject, Error: NSError {
	/// Creates a RACSignal that will start() the producer once for each
=======
extension SignalProducerType where Value: AnyObject, Error: NSError {
	/// Create a `RACSignal` that will `start()` the producer once for each
>>>>>>> f214c9d5
	/// subscription.
	///
	/// - note: Any `Interrupted` events will be silently discarded.
	///
	/// - returns: `RACSignal` instantiated from `self`.
	public func toRACSignal() -> RACSignal {
		return self
			.lift { $0.optionalize() }
			.toRACSignal()
	}
}

<<<<<<< HEAD
extension SignalProducerProtocol where Value: OptionalProtocol, Value.Wrapped: AnyObject, Error: NSError {
	/// Creates a RACSignal that will start() the producer once for each
=======
extension SignalProducerType where Value: OptionalType, Value.Wrapped: AnyObject, Error: NSError {
	/// Create a `RACSignal` that will `start()` the producer once for each
>>>>>>> f214c9d5
	/// subscription.
	///
	/// - note: Any `Interrupted` events will be silently discarded.
	///
	/// - returns: `RACSignal` instantiated from `self`.
	public func toRACSignal() -> RACSignal {
		// This special casing of `Error: NSError` is a workaround for
		// rdar://22708537 which causes an NSError's UserInfo dictionary to get
		// discarded during a cast from ErrorType to NSError in a generic
		// function
		return RACSignal.createSignal { subscriber in
			let selfDisposable = self.start { event in
				switch event {
				case let .next(value):
					subscriber.sendNext(value.optional)
				case let .failed(error):
					subscriber.sendError(error)
				case .completed:
					subscriber.sendCompleted()
				case .interrupted:
					break
				}
			}

			return RACDisposable {
				selfDisposable.dispose()
			}
		}
	}
}

<<<<<<< HEAD
extension SignalProtocol where Value: AnyObject {
	/// Creates a RACSignal that will observe the given signal.
=======
extension SignalType where Value: AnyObject {
	/// Create a `RACSignal` that will observe the given signal.
>>>>>>> f214c9d5
	///
	/// - note: Any `Interrupted` events will be silently discarded.
	///
	/// - returns: `RACSignal` instantiated from `self`.
	public func toRACSignal() -> RACSignal {
		return self
			.optionalize()
			.toRACSignal()
	}
}

<<<<<<< HEAD
extension SignalProtocol where Value: AnyObject, Error: NSError {
	/// Creates a RACSignal that will observe the given signal.
=======
extension SignalType where Value: AnyObject, Error: NSError {
	/// Create a `RACSignal` that will observe the given signal.
	///
	/// - note: Any `Interrupted` events will be silently discarded.
>>>>>>> f214c9d5
	///
	/// - returns: `RACSignal` instantiated from `self`.
	public func toRACSignal() -> RACSignal {
		return self
			.optionalize()
			.toRACSignal()
	}
}

<<<<<<< HEAD
extension SignalProtocol where Value: OptionalProtocol, Value.Wrapped: AnyObject {
	/// Creates a RACSignal that will observe the given signal.
=======
extension SignalType where Value: OptionalType, Value.Wrapped: AnyObject {
	/// Create a `RACSignal` that will observe the given signal.
	///
	/// - note: Any `Interrupted` events will be silently discarded.
>>>>>>> f214c9d5
	///
	/// - returns: `RACSignal` instantiated from `self`.
	public func toRACSignal() -> RACSignal {
		return self
			.mapError { $0 as NSError }
			.toRACSignal()
	}
}

<<<<<<< HEAD
extension SignalProtocol where Value: OptionalProtocol, Value.Wrapped: AnyObject, Error: NSError {
	/// Creates a RACSignal that will observe the given signal.
=======
extension SignalType where Value: OptionalType, Value.Wrapped: AnyObject, Error: NSError {
	/// Create a `RACSignal` that will observe the given signal.
>>>>>>> f214c9d5
	///
	/// - note: Any `Interrupted` events will be silently discarded.
	///
	/// - returns: `RACSignal` instantiated from `self`.
	public func toRACSignal() -> RACSignal {
		// This special casing of `Error: NSError` is a workaround for
		// rdar://22708537 which causes an NSError's UserInfo dictionary to get
		// discarded during a cast from ErrorType to NSError in a generic
		// function
		return RACSignal.createSignal { subscriber in
			let selfDisposable = self.observe { event in
				switch event {
				case let .next(value):
					subscriber.sendNext(value.optional)
				case let .failed(error):
					subscriber.sendError(error)
				case .completed:
					subscriber.sendCompleted()
				case .interrupted:
					break
				}
			}

			return RACDisposable {
				selfDisposable?.dispose()
			}
		}
	}
}

// MARK: -

<<<<<<< HEAD
// FIXME: Reintroduce `RACCommand.toAction` when compiler no longer segfault
//        on extensions to parameterized ObjC classes.
=======
extension RACCommand {
	/// Creates an Action that will execute the receiver.
	///
	/// - note: The returned Action will not necessarily be marked as executing
	///         when the command is. However, the reverse is always true: the
	///         RACCommand will always be marked as executing when the action
	///         is.
	///
	/// - parameters:
	///   - file: Current file name.
	///   - line: Current line in file.
	///
	/// - returns: Action created from `self`.
	public func toAction(file: String = #file, line: Int = #line) -> Action<AnyObject?, AnyObject?, NSError> {
		let enabledProperty = MutableProperty(true)

		enabledProperty <~ self.enabled.toSignalProducer()
			.map { $0 as! Bool }
			.flatMapError { _ in SignalProducer<Bool, NoError>(value: false) }

		return Action(enabledIf: enabledProperty) { input -> SignalProducer<AnyObject?, NSError> in
			let executionSignal = RACSignal.`defer` {
				return self.execute(input)
			}
>>>>>>> f214c9d5

extension ActionProtocol {
	private var isCommandEnabled: RACSignal {
		return self.isEnabled.producer
			.map { $0 as NSNumber }
			.toRACSignal()
	}
}

/// Creates an Action that will execute the receiver.
///
/// Note that the returned Action will not necessarily be marked as
/// executing when the command is. However, the reverse is always true:
/// the RACCommand will always be marked as executing when the action is.
public func bridgedAction<Input>(from command: RACCommand<Input>, file: String = #file, line: Int = #line) -> Action<AnyObject?, AnyObject?, NSError> {
	let command = command as! RACCommand<AnyObject>
	let enabledProperty = MutableProperty(true)

	enabledProperty <~ command.enabled.toSignalProducer()
		.map { $0 as! Bool }
		.flatMapError { _ in SignalProducer<Bool, NoError>(value: false) }

	return Action(enabledIf: enabledProperty) { input -> SignalProducer<AnyObject?, NSError> in
		let executionSignal = RACSignal.`defer` {
			return command.execute(input)
		}

		return executionSignal.toSignalProducer(file: file, line: line)
	}
}

extension ActionProtocol where Input: AnyObject, Output: AnyObject {
	/// Creates a RACCommand that will execute the action.
	///
	/// Note that the returned command will not necessarily be marked as
	/// executing when the action is. However, the reverse is always true:
	/// the Action will always be marked as executing when the RACCommand is.
	public func toRACCommand() -> RACCommand<Input> {
		return RACCommand<Input>(enabled: action.isCommandEnabled) { input -> RACSignal in
			return self
				.apply(input!)
				.toRACSignal()
		}
	}
}

<<<<<<< HEAD
extension ActionProtocol where Input: OptionalProtocol, Input.Wrapped: AnyObject, Output: AnyObject {
	/// Creates a RACCommand that will execute the action.
	///
	/// Note that the returned command will not necessarily be marked as
	/// executing when the action is. However, the reverse is always true:
	/// the Action will always be marked as executing when the RACCommand is.
	public func toRACCommand() -> RACCommand<Input.Wrapped> {
		return RACCommand<Input.Wrapped>(enabled: action.isCommandEnabled) { input -> RACSignal in
			return self
				.apply(Input(reconstructing: input))
				.toRACSignal()
		}
	}
}

extension ActionProtocol where Input: AnyObject, Output: OptionalProtocol, Output.Wrapped: AnyObject {
	/// Creates a RACCommand that will execute the action.
	///
	/// Note that the returned command will not necessarily be marked as
	/// executing when the action is. However, the reverse is always true:
	/// the Action will always be marked as executing when the RACCommand is.
	public func toRACCommand() -> RACCommand<Input> {
		return RACCommand<Input>(enabled: action.isCommandEnabled) { input -> RACSignal in
			return self
				.apply(input!)
				.toRACSignal()
		}
	}
}

extension ActionProtocol where Input: OptionalProtocol, Input.Wrapped: AnyObject, Output: OptionalProtocol, Output.Wrapped: AnyObject {
	/// Creates a RACCommand that will execute the action.
	///
	/// Note that the returned command will not necessarily be marked as
	/// executing when the action is. However, the reverse is always true:
	/// the Action will always be marked as executing when the RACCommand is.
	public func toRACCommand() -> RACCommand<Input.Wrapped> {
		return RACCommand<Input.Wrapped>(enabled: action.isCommandEnabled) { input -> RACSignal in
			return self
				.apply(Input(reconstructing: input))
				.toRACSignal()
		}
=======
/// Create a `RACCommand` that will execute the action.
///
/// - note: The returned command will not necessarily be marked as executing
///         when the action is. However, the reverse is always true: the Action
///         will always be marked as executing when the RACCommand is.
///
/// - returns: `RACCommand` with bound action.
public func toRACCommand<Output: AnyObject, Error>(action: Action<AnyObject?, Output, Error>) -> RACCommand {
	return RACCommand(enabled: action.commandEnabled) { input -> RACSignal in
		return action
			.apply(input)
			.toRACSignal()
	}
}

/// Creates a RACCommand that will execute the action.
///
/// - note: The returned command will not necessarily be marked as executing
///         when the action is. However, the reverse is always true: the Action
///         will always be marked as executing when the RACCommand is.
///
/// - returns: `RACCommand` with bound action.
public func toRACCommand<Output: AnyObject, Error>(action: Action<AnyObject?, Output?, Error>) -> RACCommand {
	return RACCommand(enabled: action.commandEnabled) { input -> RACSignal in
		return action
			.apply(input)
			.toRACSignal()
>>>>>>> f214c9d5
	}
}<|MERGE_RESOLUTION|>--- conflicted
+++ resolved
@@ -9,48 +9,28 @@
 import Result
 
 extension RACDisposable: Disposable {}
-<<<<<<< HEAD
 extension RACScheduler: DateSchedulerProtocol {
+	/// The current date, as determined by this scheduler.
 	public var currentDate: Date {
 		return Date()
 	}
 
+	/// Schedule an action for immediate execution.
+	///
+	/// - note: This method calls the Objective-C implementation of `schedule:`
+	///         method.
+	///
+	/// - parameters:
+	///   - action: Closure to perform.
+	///
+	/// - returns: Disposable that can be used to cancel the work before it
+	///            begins.
 	@discardableResult
 	public func schedule(_ action: () -> Void) -> Disposable? {
-=======
-
-extension RACScheduler: DateSchedulerType {
-	/// The current date, as determined by this scheduler.
-	public var currentDate: NSDate {
-		return NSDate()
-	}
-
-	/// Schedule an action for immediate execution.
-	///
-	/// - note: This method calls the Objective-C implementation of `schedule:`
-	///         method.
-	///
-	/// - parameters:
-	///   - action: Closure to perform.
-	///
-	/// - returns: Disposable that can be used to cancel the work before it
-	///            begins.
-	public func schedule(action: () -> Void) -> Disposable? {
->>>>>>> f214c9d5
 		let disposable: RACDisposable = self.schedule(action) // Call the Objective-C implementation
 		return disposable as Disposable?
 	}
 
-<<<<<<< HEAD
-	@discardableResult
-	public func schedule(after date: Date, action: () -> Void) -> Disposable? {
-		return self.after(date, schedule: action)
-	}
-
-	@discardableResult
-	public func schedule(after date: Date, interval: TimeInterval, leeway: TimeInterval, action: () -> Void) -> Disposable? {
-		return self.after(date, repeatingEvery: interval, withLeeway: leeway, schedule: action)
-=======
 	/// Schedule an action for execution at or after the given date.
 	///
 	/// - parameters:
@@ -59,7 +39,8 @@
 	///
 	/// - returns: Optional disposable that can be used to cancel the work
 	///            before it begins.
-	public func scheduleAfter(date: NSDate, action: () -> Void) -> Disposable? {
+	@discardableResult
+	public func schedule(after date: Date, action: () -> Void) -> Disposable? {
 		return self.after(date, schedule: action)
 	}
 
@@ -74,9 +55,9 @@
 	///
 	/// - returns: Optional `Disposable` that can be used to cancel the work
 	///            before it begins.
-	public func scheduleAfter(date: NSDate, repeatingEvery: NSTimeInterval, withLeeway: NSTimeInterval, action: () -> Void) -> Disposable? {
-		return self.after(date, repeatingEvery: repeatingEvery, withLeeway: withLeeway, schedule: action)
->>>>>>> f214c9d5
+	@discardableResult
+	public func schedule(after date: Date, interval: TimeInterval, leeway: TimeInterval, action: () -> Void) -> Disposable? {
+		return self.after(date, repeatingEvery: interval, withLeeway: leeway, schedule: action)
 	}
 }
 
@@ -140,24 +121,8 @@
 	}
 }
 
-<<<<<<< HEAD
-// MARK: - toRACSignal
-
 extension SignalProducerProtocol where Value: AnyObject {
-	/// Creates a RACSignal that will start() the producer once for each
-=======
-extension SignalType {
-	/// Turn each value into an Optional.
-	private func optionalize() -> Signal<Value?, Error> {
-		return signal.map(Optional.init)
-	}
-}
-
-// MARK: - toRACSignal
-
-extension SignalProducerType where Value: AnyObject {
 	/// Create a `RACSignal` that will `start()` the producer once for each
->>>>>>> f214c9d5
 	/// subscription.
 	///
 	/// - note: Any `Interrupted` events will be silently discarded.
@@ -170,13 +135,8 @@
 	}
 }
 
-<<<<<<< HEAD
 extension SignalProducerProtocol where Value: OptionalProtocol, Value.Wrapped: AnyObject {
-	/// Creates a RACSignal that will start() the producer once for each
-=======
-extension SignalProducerType where Value: OptionalType, Value.Wrapped: AnyObject {
 	/// Create a `RACSignal` that will `start()` the producer once for each
->>>>>>> f214c9d5
 	/// subscription.
 	///
 	/// - note: Any `Interrupted` events will be silently discarded.
@@ -189,13 +149,8 @@
 	}
 }
 
-<<<<<<< HEAD
 extension SignalProducerProtocol where Value: AnyObject, Error: NSError {
-	/// Creates a RACSignal that will start() the producer once for each
-=======
-extension SignalProducerType where Value: AnyObject, Error: NSError {
 	/// Create a `RACSignal` that will `start()` the producer once for each
->>>>>>> f214c9d5
 	/// subscription.
 	///
 	/// - note: Any `Interrupted` events will be silently discarded.
@@ -208,13 +163,8 @@
 	}
 }
 
-<<<<<<< HEAD
 extension SignalProducerProtocol where Value: OptionalProtocol, Value.Wrapped: AnyObject, Error: NSError {
-	/// Creates a RACSignal that will start() the producer once for each
-=======
-extension SignalProducerType where Value: OptionalType, Value.Wrapped: AnyObject, Error: NSError {
 	/// Create a `RACSignal` that will `start()` the producer once for each
->>>>>>> f214c9d5
 	/// subscription.
 	///
 	/// - note: Any `Interrupted` events will be silently discarded.
@@ -246,13 +196,8 @@
 	}
 }
 
-<<<<<<< HEAD
 extension SignalProtocol where Value: AnyObject {
-	/// Creates a RACSignal that will observe the given signal.
-=======
-extension SignalType where Value: AnyObject {
 	/// Create a `RACSignal` that will observe the given signal.
->>>>>>> f214c9d5
 	///
 	/// - note: Any `Interrupted` events will be silently discarded.
 	///
@@ -264,15 +209,10 @@
 	}
 }
 
-<<<<<<< HEAD
 extension SignalProtocol where Value: AnyObject, Error: NSError {
-	/// Creates a RACSignal that will observe the given signal.
-=======
-extension SignalType where Value: AnyObject, Error: NSError {
 	/// Create a `RACSignal` that will observe the given signal.
 	///
 	/// - note: Any `Interrupted` events will be silently discarded.
->>>>>>> f214c9d5
 	///
 	/// - returns: `RACSignal` instantiated from `self`.
 	public func toRACSignal() -> RACSignal {
@@ -282,15 +222,10 @@
 	}
 }
 
-<<<<<<< HEAD
 extension SignalProtocol where Value: OptionalProtocol, Value.Wrapped: AnyObject {
-	/// Creates a RACSignal that will observe the given signal.
-=======
-extension SignalType where Value: OptionalType, Value.Wrapped: AnyObject {
 	/// Create a `RACSignal` that will observe the given signal.
 	///
 	/// - note: Any `Interrupted` events will be silently discarded.
->>>>>>> f214c9d5
 	///
 	/// - returns: `RACSignal` instantiated from `self`.
 	public func toRACSignal() -> RACSignal {
@@ -300,13 +235,8 @@
 	}
 }
 
-<<<<<<< HEAD
 extension SignalProtocol where Value: OptionalProtocol, Value.Wrapped: AnyObject, Error: NSError {
-	/// Creates a RACSignal that will observe the given signal.
-=======
-extension SignalType where Value: OptionalType, Value.Wrapped: AnyObject, Error: NSError {
 	/// Create a `RACSignal` that will observe the given signal.
->>>>>>> f214c9d5
 	///
 	/// - note: Any `Interrupted` events will be silently discarded.
 	///
@@ -339,10 +269,9 @@
 
 // MARK: -
 
-<<<<<<< HEAD
 // FIXME: Reintroduce `RACCommand.toAction` when compiler no longer segfault
 //        on extensions to parameterized ObjC classes.
-=======
+/**
 extension RACCommand {
 	/// Creates an Action that will execute the receiver.
 	///
@@ -367,7 +296,7 @@
 			let executionSignal = RACSignal.`defer` {
 				return self.execute(input)
 			}
->>>>>>> f214c9d5
+**/
 
 extension ActionProtocol {
 	private var isCommandEnabled: RACSignal {
@@ -379,9 +308,16 @@
 
 /// Creates an Action that will execute the receiver.
 ///
-/// Note that the returned Action will not necessarily be marked as
-/// executing when the command is. However, the reverse is always true:
-/// the RACCommand will always be marked as executing when the action is.
+/// - note: The returned Action will not necessarily be marked as executing
+///         when the command is. However, the reverse is always true: the
+///         RACCommand will always be marked as executing when the action
+///         is.
+///
+/// - parameters:
+///   - file: Current file name.
+///   - line: Current line in file.
+///
+/// - returns: Action created from `self`.
 public func bridgedAction<Input>(from command: RACCommand<Input>, file: String = #file, line: Int = #line) -> Action<AnyObject?, AnyObject?, NSError> {
 	let command = command as! RACCommand<AnyObject>
 	let enabledProperty = MutableProperty(true)
@@ -402,9 +338,11 @@
 extension ActionProtocol where Input: AnyObject, Output: AnyObject {
 	/// Creates a RACCommand that will execute the action.
 	///
-	/// Note that the returned command will not necessarily be marked as
-	/// executing when the action is. However, the reverse is always true:
-	/// the Action will always be marked as executing when the RACCommand is.
+	/// - note: The returned command will not necessarily be marked as executing
+	///         when the action is. However, the reverse is always true: the Action
+	///         will always be marked as executing when the RACCommand is.
+	///
+	/// - returns: `RACCommand` with bound action.
 	public func toRACCommand() -> RACCommand<Input> {
 		return RACCommand<Input>(enabled: action.isCommandEnabled) { input -> RACSignal in
 			return self
@@ -414,13 +352,14 @@
 	}
 }
 
-<<<<<<< HEAD
 extension ActionProtocol where Input: OptionalProtocol, Input.Wrapped: AnyObject, Output: AnyObject {
 	/// Creates a RACCommand that will execute the action.
 	///
-	/// Note that the returned command will not necessarily be marked as
-	/// executing when the action is. However, the reverse is always true:
-	/// the Action will always be marked as executing when the RACCommand is.
+	/// - note: The returned command will not necessarily be marked as executing
+	///         when the action is. However, the reverse is always true: the Action
+	///         will always be marked as executing when the RACCommand is.
+	///
+	/// - returns: `RACCommand` with bound action.
 	public func toRACCommand() -> RACCommand<Input.Wrapped> {
 		return RACCommand<Input.Wrapped>(enabled: action.isCommandEnabled) { input -> RACSignal in
 			return self
@@ -433,9 +372,11 @@
 extension ActionProtocol where Input: AnyObject, Output: OptionalProtocol, Output.Wrapped: AnyObject {
 	/// Creates a RACCommand that will execute the action.
 	///
-	/// Note that the returned command will not necessarily be marked as
-	/// executing when the action is. However, the reverse is always true:
-	/// the Action will always be marked as executing when the RACCommand is.
+	/// - note: The returned command will not necessarily be marked as executing
+	///         when the action is. However, the reverse is always true: the Action
+	///         will always be marked as executing when the RACCommand is.
+	///
+	/// - returns: `RACCommand` with bound action.
 	public func toRACCommand() -> RACCommand<Input> {
 		return RACCommand<Input>(enabled: action.isCommandEnabled) { input -> RACSignal in
 			return self
@@ -448,43 +389,16 @@
 extension ActionProtocol where Input: OptionalProtocol, Input.Wrapped: AnyObject, Output: OptionalProtocol, Output.Wrapped: AnyObject {
 	/// Creates a RACCommand that will execute the action.
 	///
-	/// Note that the returned command will not necessarily be marked as
-	/// executing when the action is. However, the reverse is always true:
-	/// the Action will always be marked as executing when the RACCommand is.
+	/// - note: The returned command will not necessarily be marked as executing
+	///         when the action is. However, the reverse is always true: the Action
+	///         will always be marked as executing when the RACCommand is.
+	///
+	/// - returns: `RACCommand` with bound action.
 	public func toRACCommand() -> RACCommand<Input.Wrapped> {
 		return RACCommand<Input.Wrapped>(enabled: action.isCommandEnabled) { input -> RACSignal in
 			return self
 				.apply(Input(reconstructing: input))
 				.toRACSignal()
 		}
-=======
-/// Create a `RACCommand` that will execute the action.
-///
-/// - note: The returned command will not necessarily be marked as executing
-///         when the action is. However, the reverse is always true: the Action
-///         will always be marked as executing when the RACCommand is.
-///
-/// - returns: `RACCommand` with bound action.
-public func toRACCommand<Output: AnyObject, Error>(action: Action<AnyObject?, Output, Error>) -> RACCommand {
-	return RACCommand(enabled: action.commandEnabled) { input -> RACSignal in
-		return action
-			.apply(input)
-			.toRACSignal()
-	}
-}
-
-/// Creates a RACCommand that will execute the action.
-///
-/// - note: The returned command will not necessarily be marked as executing
-///         when the action is. However, the reverse is always true: the Action
-///         will always be marked as executing when the RACCommand is.
-///
-/// - returns: `RACCommand` with bound action.
-public func toRACCommand<Output: AnyObject, Error>(action: Action<AnyObject?, Output?, Error>) -> RACCommand {
-	return RACCommand(enabled: action.commandEnabled) { input -> RACSignal in
-		return action
-			.apply(input)
-			.toRACSignal()
->>>>>>> f214c9d5
 	}
 }